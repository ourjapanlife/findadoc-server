.DS_store

# yarn
node_modules
.yarn/*
!.yarn/patches
!.yarn/plugins
!.yarn/releases
!.yarn/sdks
!.yarn/versions
yarn-error.log

# eslint results
eslint-results.sarif

# App specific
src/typeDefs/gqlTypes.ts
.env*
!.env.sample

<<<<<<< HEAD
# eslint results
eslint-results.sarif

# firebase log
firestore-debug.log
ui-debug.log
=======

# firebase
ui-debug.log
firestore-debug.log

# build output
dist
>>>>>>> ed0d1b07
<|MERGE_RESOLUTION|>--- conflicted
+++ resolved
@@ -18,19 +18,12 @@
 .env*
 !.env.sample
 
-<<<<<<< HEAD
 # eslint results
 eslint-results.sarif
-
-# firebase log
-firestore-debug.log
-ui-debug.log
-=======
 
 # firebase
 ui-debug.log
 firestore-debug.log
 
 # build output
-dist
->>>>>>> ed0d1b07
+dist