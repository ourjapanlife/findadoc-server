--- conflicted
+++ resolved
@@ -9,17 +9,9 @@
     "dev": "yarn && ts-node-dev --transpile-only --no-notify --exit-child src/index.ts",
     "build": "echo 'TODO'",
     "generate": "yarn && graphql-codegen --config ./src/typesgeneratorconfig.ts",
-<<<<<<< HEAD
-    "lint": "eslint . --ext .js,.ts,.json && prettier --write **/*.{js,ts,json}",
-    "lint:check": "eslint . --ext .js,.ts,.json && prettier --check **/*.{js,ts,json}",
-    "migrate": "prisma migrate dev",
-    "prestart": "yarn generate",
-    "predev": "yarn generate",
-    "prebuild": "yarn generate"
-=======
     "lint": "eslint . --ext .js,.ts,.json",
-    "lint:check": "eslint . --ext .js,.ts,.json"
->>>>>>> 39b7f9dd
+    "lint:check": "eslint . --ext .js,.ts,.json",
+    "migrate": "prisma migrate dev"
   },
   "repository": {
     "type": "git",
@@ -49,12 +41,8 @@
     "eslint-plugin-import": "^2.26.0",
     "eslint-plugin-json": "^3.1.0",
     "husky": "^8.0.1",
-<<<<<<< HEAD
     "mocha": "^10.0.0",
-    "prettier": "2.7.1",
     "prisma": "^4.7.1",
-=======
->>>>>>> 39b7f9dd
     "ts-mocha": "^10.0.0",
     "ts-node-dev": "^2.0.0",
     "typescript": "^4.7.3"
