--- conflicted
+++ resolved
@@ -7,17 +7,10 @@
         "prepare": "husky install",
         "test": "ts-mocha src/tests/**.ts",
         "dev": "yarn && ts-node-dev --transpile-only --no-notify --exit-child src/index.ts",
-<<<<<<< HEAD
         "dev:startlocaldb": "firebase login && firebase emulators:start --only firestore",
-        "prod": "ts-node src/index.ts",
-        "docker:build": "docker build . -f ./docker/server/Dockerfile -t findadoc/server",
-        "docker:run": "docker run -p 49120:3001 --net=findadoc-server_new -d findadoc/server",
-        "docker": "docker:build && docker:run",
-=======
         "prod": "docker compose -f docker/compose.yml up -d",
         "prod:build": "tsc",
         "prod:stop": "docker compose down",
->>>>>>> ed0d1b07
         "generate": "graphql-codegen --config ./src/typesgeneratorconfig.ts",
         "lint": "eslint . --ext .js,.ts,.json",
         "lint:check": "eslint . --ext .js,.ts,.json",
