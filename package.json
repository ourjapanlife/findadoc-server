--- conflicted
+++ resolved
@@ -4,15 +4,9 @@
     "description": "Backend for Find a Doc, Japan",
     "main": "index.js",
     "scripts": {
-<<<<<<< HEAD
         "dev": "echo '\n🧶 Installing yarn dependencies...🧶\n' && yarn && yarn generate && yarn dev:startserver",
         "dev:startserver": "echo '\n💻 💻 💻✨ Starting dev server...' && cross-env NODE_ENV=development ts-node-dev --no-notify --exit-child src/index.ts",
-        "dev:startlocaldb": "firebase login && firebase emulators:start --only firestore",
-=======
-        "dev": "yarn && yarn generate && yarn dev:startserver",
-        "dev:startserver": "ts-node-dev --transpile-only --no-notify --exit-child src/index.ts",
         "dev:startlocaldb": "firebase login && firebase --project=find-a-doc-japan emulators:start --only firestore",
->>>>>>> 3bf64a5c
         "test": "jest --runInBand --detectOpenHandles --forceExit --setupFiles",
         "test:dockerstart": "docker-compose -f 'docker/docker-compose-test.yml' up -d --build",
         "test:dockerstop": "docker-compose -f 'docker/docker-compose-test.yml' down",
