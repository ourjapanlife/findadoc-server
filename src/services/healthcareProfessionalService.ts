--- conflicted
+++ resolved
@@ -15,12 +15,11 @@
     const convertedEntity = mapDbEntityTogqlEntity(snapshot.docs[0].data())
 
     return convertedEntity
-<<<<<<< HEAD
 }
 
 export async function addHealthcareProfessional( 
-    input: typeDefs.HealthcareProfessional, 
-    healthcareProfessionalRef?: FirebaseFirestore.DocumentReference<firebase.DocumentData>
+    input: typeDefs.HealthcareProfessional, healthcareProfessionalRef: 
+    FirebaseFirestore.DocumentReference<firebase.DocumentData>
 ) {
     if (!healthcareProfessionalRef) {
         healthcareProfessionalRef = db.collection('healthcareProfessionals').doc()
@@ -180,169 +179,6 @@
             return newLanguage
         })
 
-=======
-}
-
-export async function addHealthcareProfessional(
-    healthcareProfessionalRef: 
-    FirebaseFirestore.DocumentReference<firebase.DocumentData>, 
-    input: typeDefs.HealthcareProfessional
-) {
-    const newHealthcareProfessional = {
-        id: healthcareProfessionalRef.id, 
-        acceptedInsurance: mapAndValidateInsurance(input.acceptedInsurance as []),
-        degrees: mapAndValidateDegrees(input.degrees as typeDefs.Degree[]),
-        names: mapAndValidateNames(input.names as typeDefs.LocaleName[]),
-        specialties: mapAndValidateSpecialties(input.specialties as typeDefs.Specialty[]),
-        spokenLanguages: mapAndValidateLanguages(input.spokenLanguages as typeDefs.SpokenLanguage[]),
-        isDeleted: false
-    }
-
-    await healthcareProfessionalRef.set(newHealthcareProfessional)
-
-    await healthcareProfessionalRef.set(newHealthcareProfessional)
-
-    // TODO: decide if something should be returned
-}
-
-export async function addHealthcareProfessionalToFacility(input: any) {
-    const facilityRef = db.collection('facilities').doc(input.facilityId)
-    const healthcareProfessionalRef = db.collection('healthcareProfessionals').doc()
-
-    const newHealthcareProfessional = {
-        id: healthcareProfessionalRef.id, 
-        acceptedInsurance: mapAndValidateInsurance(input.acceptedInsurance as []),
-        degrees: mapAndValidateDegrees(input.degrees as typeDefs.Degree[]),
-        names: mapAndValidateNames(input.names as typeDefs.LocaleName[]),
-        specialties: mapAndValidateSpecialties(input.specialties as typeDefs.Specialty[]),
-        spokenLanguages: mapAndValidateLanguages(input.spokenLanguages as typeDefs.SpokenLanguage[]),
-        isDeleted: false
-    }
-
-    await healthcareProfessionalRef.set(newHealthcareProfessional)
-
-    facilityRef.update(
-        'healthcareProfessionalIds', firebase.FieldValue.arrayUnion(healthcareProfessionalRef.id)
-    )
-
-    // TODO: decide if something should be returned
-}
-
-// export async function searchHealthcareProfessionals(userSearchQuery : string[]) {
-// TODO: make it filter by params
-// const db = getFirestore()
-// const healthcareProfessionalRef = db.collection('healthcareProfessionals')
-// const snapshot = await healthcareProfessionalRef.where('id', 'in', userSearchQuery).get()
-
-// const healthcareProfessionals = [] as HealthcareProfessional[]
-
-// snapshot.forEach(doc => {
-//     const convertedEntity = mapDbEntityTogqlEntity(doc.data().degrees)
-
-//     healthcareProfessionals.push(convertedEntity)
-// })
-
-// return healthcareProfessionals
-// }
-
-function mapDbEntityTogqlEntity(dbEntity : firebase.DocumentData) {
-    const gqlEntity = {
-        id: dbEntity.id,
-        names: dbEntity.names,
-        degrees: dbEntity.degrees,
-        spokenLanguages: dbEntity.spokenLanguages,
-        specialties: dbEntity.specialties,
-        acceptedInsurance: dbEntity.acceptedInsurance,
-        isDeleted: dbEntity.isDeleted
-    } satisfies typeDefs.HealthcareProfessional
-    
-    return gqlEntity
-}
-
-function mapAndValidateDegrees(degreesInput: typeDefs.Degree[]) {
-    try {
-        const degrees = degreesInput.map((degree: typeDefs.Degree) => {
-            const newDegree = {nameJa: degree.nameJa,
-                nameEn: degree.nameEn,
-                abbreviation: degree.abbreviation}
-    
-            return newDegree
-        })
-    
-        return degrees
-    } catch (e) {
-        throw CustomErrors.missingInput('The degree cannot be empty.')
-    }
-}
-
-function mapAndValidateNames(namesInput: typeDefs.LocaleName[]) {
-    try {
-        const names = namesInput.map((name: typeDefs.LocaleName) => {
-            const newLocaleName = {
-                lastName: name.lastName as string,
-                firstName: name.firstName as string,
-                middleName: name.middleName as string,
-                locale: name.locale as typeDefs.Locale
-            }
-
-            return newLocaleName
-        })
-
-        return names
-    } catch (e) {
-        throw CustomErrors.missingInput('The name cannot be empty.')
-    }
-}
-
-function mapAndValidateSpecialties(specialtiesInput: typeDefs.Specialty[]) {
-    try {
-        const specialties = specialtiesInput.map((specialty: typeDefs.Specialty) => {
-            const newSpecialty = {
-            
-                names: mapAndValidateSpecialtyNames(specialty.names as typeDefs.SpecialtyName[])
-            }
-
-            return newSpecialty
-        })
-
-        return specialties
-    } catch (e) {
-        throw CustomErrors.missingInput('The specialties cannot be empty.')
-    }
-}
-
-function mapAndValidateSpecialtyNames(specialtyNamesInput: typeDefs.SpecialtyName[]) {
-    try {
-        const specialtyNames = specialtyNamesInput.map((name: typeDefs.SpecialtyName) => {
-            const newSpecialtyName = {
-                name: name.name,
-                locale: name.locale
-            }
-
-            return newSpecialtyName
-        })
-
-        return specialtyNames
-    } catch (e) {
-        throw CustomErrors.missingInput('The specialty names cannot be empty.')
-    }
-}
-
-function mapAndValidateLanguages(languagesInput: typeDefs.SpokenLanguage[]) {
-    // TODO: Write conditional to check if already exists
-    try {
-        const languages = languagesInput.map((language: typeDefs.SpokenLanguage) => {
-            const newLanguage = {
-                iso639_3: language.iso639_3,
-                nameJa: language.nameJa,
-                nameEn: language.nameEn,
-                nameNative: language.nameNative
-            }
-
-            return newLanguage
-        })
-
->>>>>>> 544b209f
         return languages
     } catch (e) {
         throw CustomErrors.missingInput('The languages cannot be empty.')
