--- conflicted
+++ resolved
@@ -318,13 +318,8 @@
         createSubmission: async (_parent: unknown, args: {
             input: gqlType.CreateSubmissionInput
         }, context: UserContext): Promise<gqlType.Submission> => {
-<<<<<<< HEAD
-            const isAuthorized = authorize(context.user, [Scope['write:submissions']])
-
-=======
             const isAuthorized = authorize(context.user, [Scope['write:submissions'], Scope['create:submissions']])
             
->>>>>>> 3f24d1dc
             if (!isAuthorized) {
                 throw new GraphQLError('User is not authorized', {
                     extensions: {
