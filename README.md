# findadoc-server

## Prerequisites

- Node
  - We recommend using [nvm](https://github.com/nvm-sh/nvm) and running `nvm use` in this directory to sync with the project's Node version. However, if you wish to install Node your own way and ensure a consistent version with `.nvmrc`, that's fine too

## Setup

1. Install dependencies

```sh
yarn install
```

2. Set up Husky Hooks 🐕️

```sh
yarn prepare
```

### Database setup 🐘

1. Set up `env` variables

```sh
cp .env.sample .env
```

Edit the .env file and set the database password

⚠️ DO NOT CHECK IN PASSWORDS OR ENV FILES INTO GITHUB. ALL SECRETS SHOULD BE MANAGED VIA GITHUB SECRETS

2. Install Docker Desktop (or ensure it is running)
   https://www.docker.com/products/docker-desktop/

3. Run `docker compose up` to start the containers

## How to Test
<<<<<<< HEAD

1. Run `yarn dev`
2. Open your browser to http://localhost:3000/
3. Navigate to the Explorer section from the menu in the left pane.
4. Run the following query and confirm that you get a response with status code 200:

```
query ExampleQuery {
  names {
    ja,
    en
  }
}
```
=======
<details>
  <summary>Click to expand</summary>

1. Run `yarn dev` to start the local server
2. Run `yarn generate` to generate the types locally
3. Open your browser to http://localhost:3000/
4. Navigate to the Explorer section from the menu in the left pane.
5. Click `query: Query` under "Root Types
6. Click the `+` button to see the fields a **type** has that can be added to the query
![image](./assets/add-to-query.png)

7. Select the desired fields and they'll automatically get added to the query builder
![image](./assets/query-builder.png)

8. If you select a type that requires an ID (such as `Facility` or `HealthcareProfessional`) then add the ID in the "Variables" window at the bottom *as a string*. 

![image](./assets/query-by-id.png)

</details>
>>>>>>> b93859ce
<|MERGE_RESOLUTION|>--- conflicted
+++ resolved
@@ -37,22 +37,6 @@
 3. Run `docker compose up` to start the containers
 
 ## How to Test
-<<<<<<< HEAD
-
-1. Run `yarn dev`
-2. Open your browser to http://localhost:3000/
-3. Navigate to the Explorer section from the menu in the left pane.
-4. Run the following query and confirm that you get a response with status code 200:
-
-```
-query ExampleQuery {
-  names {
-    ja,
-    en
-  }
-}
-```
-=======
 <details>
   <summary>Click to expand</summary>
 
@@ -71,5 +55,4 @@
 
 ![image](./assets/query-by-id.png)
 
-</details>
->>>>>>> b93859ce
+</details>