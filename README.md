--- conflicted
+++ resolved
@@ -1,12 +1,10 @@
 # findadoc-server
 
-<<<<<<< HEAD
 ## Prerequisites
 
 - Node 
   - We recommend using [nvm](https://github.com/nvm-sh/nvm) and running `nvm use` in this directory to sync with the project's Node version. However, if you wish to install Node your own way and ensure a consistent version with `.nvmrc`, that's fine too
 
-=======
 ## Setup
 
 1. Install dependencies
@@ -17,7 +15,6 @@
 ```sh
 npm run prepare
 ```
->>>>>>> 58fd32a5
 
 ## How to Test
 1. Run `npm run dev`
