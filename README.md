--- conflicted
+++ resolved
@@ -1,30 +1,19 @@
 # findadoc-server
 
-<<<<<<< HEAD
-=======
 ## Prerequisites
 
 - Node 
   - We recommend using [nvm](https://github.com/nvm-sh/nvm) and running `nvm use` in this directory to sync with the project's Node version. However, if you wish to install Node your own way and ensure a consistent version with `.nvmrc`, that's fine too
 
->>>>>>> 092ae7a9
 ## Setup
 
 1. Install dependencies
 ```sh
-<<<<<<< HEAD
-npm install
-```
-2. Set up Husky Hooks 🐕️
-```sh
-npm run prepare
-=======
 yarn install
 ```
 2. Set up Husky Hooks 🐕️
 ```sh
 yarn prepare
->>>>>>> 092ae7a9
 ```
 
 ## How to Test
