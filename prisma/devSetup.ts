/* eslint-disable func-names */
/* eslint-disable no-console */
import { PrismaClient } from '@prisma/client';
import loadCSVFromFile from './loadCsv';

const seedHealthcareProfessionals = async function(prisma: PrismaClient, verbose = false) {
    const firstEn = 0;
    const middleEn = 1;
    const lastEn = 2;
    const firstJa = 3;
    const middleJa = 4;
    const lastJa = 5;
    const degreeCol = 6;
    const specialtyCol = 7;
    const spokenLangCol = 8;

    const devData:string[][] = loadCSVFromFile('./prisma/seedData/devHealthcareProfessionals.csv');

    devData.forEach(async (row: string[], index: number) => {
    // generate some unique ids using even/odd strategy
        const enID = 2 * index;
        const jaID = 2 * index + 1;

        // create a healthcare professional with a nested write
        const newHealthPro = await prisma.healthcareProfessional.upsert({
            where: { id: index },
            update: {},
            create: {
                id: index,
                names: {
                    create: [
                        {
                            id: enID,
                            locale: 'en',
                            firstName: row[firstEn],
                            middleName: row[middleEn],
                            lastName: row[lastEn]
                        },
                        {
                            id: jaID,
                            locale: 'ja',
                            firstName: row[firstJa],
                            middleName: row[middleJa],
                            lastName: row[lastJa]
                        }
                    ]
                    
                },
                isPublished: true
            }
        });

        // Link spoken languages
        // Note: I didn't bother to unlink languages in this setup. 
        // If making major changes to the seed data, better to drop and recreate the database
        const spokenLangList = row[spokenLangCol].split(',');

        spokenLangList.forEach(async lang => {
            const dbSpokenLang = await prisma.spokenLanguage.findFirst(
                {
                    where: {
                        iso639_3: lang
                    }
                }
            );

            if (dbSpokenLang) {
                // Check if it's already linked to the provider
                const found = await prisma.healthcareProfessionalSpokenLanguage.findFirst(
                    {
                        where: {healthcareProfessionalId: newHealthPro.id, 
                            spokenLanguageIso639_3: dbSpokenLang.iso639_3}
                    }
                );

                if (!found) {
                    await prisma.healthcareProfessionalSpokenLanguage.create(
                        {
                            data: {spokenLanguageIso639_3: dbSpokenLang.iso639_3,
                                healthcareProfessionalId: newHealthPro.id}
                        }
                    );
                }
            }
        });

        // Link Degrees
        // Note: I didn't bother to unlink degrees in this setup. 
        // If making major changes to the seed data, better to drop and recreate the database
        const degreeList = row[degreeCol].split(',');

        degreeList.forEach(async degree => {
            const dbDegree = await prisma.degree.findFirst(
                {
                    where: {
                        abbreviation: degree
                    }
                }
            );

            if (dbDegree) {
                // Check if it's already linked to the provider
                const found = await prisma.healthcareProfessionalDegree.findFirst(
                    {
                        where: {healthcareProfessionalId: newHealthPro.id, 
                            degreeId: dbDegree.id}
                    }
                );

                if (!found) {
                    await prisma.healthcareProfessionalDegree.create(
                        {
                            data: {
                                degreeId: dbDegree.id,
                                healthcareProfessionalId: newHealthPro.id
                            }
                        }
                    );
                }
                console.log(dbDegree);
            }
        });

        // Link Specialties
        // Note: I didn't bother to unlink specialties in this setup. 
        // If making major changes to the seed data, better to drop and recreate the database
        const specialtyList = row[specialtyCol].split(',');

        specialtyList.forEach(async specialty => {
            // TODO change to upsert
            const dbSpecialtyName = await prisma.specialtyName.findFirst({
                where: {
                    locale: 'en',
                    name: specialty
                }
            });

<<<<<<< HEAD
            if (dbSpecialtyName && dbSpecialtyName.specialtyId) {
                await prisma.healthcareProfessionalSpecialty.create(
                    {
                        data: {
                            specialtyId: dbSpecialtyName.specialtyId,
                            healthcareProfessionalId: newHealthPro.id
                        }
=======
            if (dbSpecialty) {
                // Check if it's already linked to the provider
                const found = await prisma.healthcareProfessionalSpecialty.findFirst(
                    {
                        where: {healthcareProfessionalId: newHealthPro.id, 
                            specialtyId: dbSpecialty.id}
>>>>>>> 000e9cf5
                    }
                );
                
                if (!found) {
                    await prisma.healthcareProfessionalSpecialty.create(
                        {
                            data: {
                                specialtyId: dbSpecialty.id,
                                healthcareProfessionalId: newHealthPro.id
                            }
                        }
                    );
                }
            }
        });

        if (verbose) {
            console.log(`Inserted ${newHealthPro.id} into HealthcareProfessional`);
        }
    });
};

const seedFacilities = async function(prisma: PrismaClient, verbose = false) {
    const nameEnCol = 0;
    const nameJaCol = 1;
    const emailCol = 2;
    const phoneCol = 3;
    const websiteCol = 4;
    const postalCol = 5;
    const prefectureCol = 6;
    const cityCol = 7;
    const addrLine1Col = 8;
    const addrLine2Col = 9;
    const mapLinkCol = 10;

    const devData:string[][] = loadCSVFromFile('./prisma/seedData/devFacilities.csv');

    devData.forEach(async (row: string[], index: number) => {
        console.log(row);

        const newAddress = await prisma.physicalAddress.upsert({
            where: { id: index },
            update: {},
            create: {
                id: index,
                postalCode: row[postalCol],
                prefectureEn: row[prefectureCol],
                cityEn: row[cityCol],
                addressLine1En: row[addrLine1Col],
                addressLine2En: row[addrLine2Col]
            }
        });

        if (verbose) {
            console.log(`Inserted ${newAddress.addressLine1En} into Addresses`);
        }

        const newContact = await prisma.contact.upsert({
            where: { id: index },
            update: {},
            create: {
                id: index,
                email: row[emailCol],
                phone: row[phoneCol],
                website: row[websiteCol],
                mapsLink: row[mapLinkCol],
                addressId: newAddress.id
            }
        });

        if (verbose) {
            console.log(`Inserted ${newContact.website} into Contacts`);
        }

        const newFacility = await prisma.facility.upsert({
            where: { id: index },
            update: {},
            create: {
                id: index,
                nameEn: row[nameEnCol],
                nameJa: row[nameJaCol],
                contactId: newContact.id,
                isPublished: true
            }
        });

        if (verbose) {
            console.log(`Inserted ${newFacility.nameEn} into Facilities`);
        }
    });
};

export default { seedFacilities, seedHealthcareProfessionals };<|MERGE_RESOLUTION|>--- conflicted
+++ resolved
@@ -135,22 +135,12 @@
                 }
             });
 
-<<<<<<< HEAD
-            if (dbSpecialtyName && dbSpecialtyName.specialtyId) {
-                await prisma.healthcareProfessionalSpecialty.create(
-                    {
-                        data: {
-                            specialtyId: dbSpecialtyName.specialtyId,
-                            healthcareProfessionalId: newHealthPro.id
-                        }
-=======
-            if (dbSpecialty) {
+            if (dbSpecialtyName) {
                 // Check if it's already linked to the provider
                 const found = await prisma.healthcareProfessionalSpecialty.findFirst(
                     {
                         where: {healthcareProfessionalId: newHealthPro.id, 
-                            specialtyId: dbSpecialty.id}
->>>>>>> 000e9cf5
+                            specialtyId: dbSpecialtyName.id}
                     }
                 );
                 
@@ -158,7 +148,7 @@
                     await prisma.healthcareProfessionalSpecialty.create(
                         {
                             data: {
-                                specialtyId: dbSpecialty.id,
+                                specialtyId: dbSpecialtyName.id,
                                 healthcareProfessionalId: newHealthPro.id
                             }
                         }
